--- conflicted
+++ resolved
@@ -11,10 +11,6 @@
 
 ## Analyses and reproducibility
 
-<<<<<<< HEAD
-The data analyses are organized into separate [R Markdown](https://rmarkdown.rstudio.com/) files for processing, describing, and modelling. The source code is on GitHub: <https://github.com/digital-wellbeing/oii-gaming>. Those source files are organized as an R [bookdown](https://bookdown.org/yihui/bookdown/) project, whose results are at <https://digital-wellbeing.github.io/oii-gaming>.
-=======
-The data analyses are organized into separate [R Markdown](https://rmarkdown.rstudio.com/) files for processing, describing, and modelling. The source code is on GitHub: <https://github.com/digital-wellbeing/gametime>. Those source files are organized as a R [bookdown](https://bookdown.org/yihui/bookdown/) project, whose results are at <https://digital-wellbeing.github.io/gametime>.
->>>>>>> 2ed27e39
+The data analyses are organized into separate [R Markdown](https://rmarkdown.rstudio.com/) files for processing, describing, and modelling. The source code is on GitHub: <https://github.com/digital-wellbeing/gametime>. Those source files are organized as an R [bookdown](https://bookdown.org/yihui/bookdown/) project, whose results are at <https://digital-wellbeing.github.io/gametime>.
 
-To reproduce our analyses, download the source files from Github, open the R Project, then build the book (e.g. in RStudio click the "Build Book" button). The code in the following sections will automatically download the data from the OSF. The results are rendered to `docs/index.html`. If you double click that file, it will open a web browser, which is identical to the book on <https://digital-wellbeing.github.io/oii-gaming>. Alternatively, you can also open each R Markdown file and run it separately (e.g., in RStudio). 
+To reproduce our analyses, download the source files from Github, open the R Project, then build the book (e.g. in RStudio click the "Build Book" button). The code in the following sections will automatically download the data from the OSF. The results are rendered to `docs/index.html`. If you double click that file, it will open a web browser, which is identical to the book on <https://digital-wellbeing.github.io/gametime>. Alternatively, you can also open each R Markdown file and run it separately (e.g., in RStudio). 
